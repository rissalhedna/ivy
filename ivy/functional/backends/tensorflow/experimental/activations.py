from typing import Optional, Union

# global
import tensorflow as tf
from tensorflow.python.types.core import Tensor

# local
import ivy
from ivy.func_wrapper import with_unsupported_dtypes, with_supported_dtypes
from . import backend_version


def logit(
    x: Union[tf.Tensor, tf.Variable],
    /,
    *,
    eps: Optional[float] = None,
    out: Optional[Tensor] = None,
) -> Tensor:
    x_dtype = x.dtype
    if eps is None:
        x = tf.where(tf.math.logical_or(x > 1, x < 0), ivy.nan, x)
    else:
        x = tf.clip_by_value(x, eps, 1 - eps)
    return tf.cast(tf.math.log(x / (1 - x)), x_dtype)


@with_unsupported_dtypes({"2.9.1 and below": ("complex", "bool")}, backend_version)
def thresholded_relu(
    x: Tensor,
    /,
    *,
    threshold: Union[int, float] = 0,
    out: Optional[Tensor] = None,
) -> Tensor:
    x, threshold = ivy.promote_types_of_inputs(x, threshold)
    return tf.cast(tf.where(x > threshold, x, 0), x.dtype)


@with_unsupported_dtypes({"2.9.1 and below": ("complex",)}, backend_version)
def relu6(x: Tensor, /, *, out: Optional[Tensor] = None) -> Tensor:
    return tf.nn.relu6(x)


<<<<<<< HEAD
=======
def batch_norm(
    x: Tensor,
    mean: Tensor,
    variance: Tensor,
    /,
    *,
    scale: Optional[Tensor] = None,
    offset: Optional[Tensor] = None,
    training: bool = False,
    eps: float = 1e-5,
):
    ndims = len(x.shape)
    if training:
        dims = (0, *range(2, ndims))
        mean = tf.math.reduce_mean(x, axis=dims)
        variance = tf.math.reduce_variance(x, axis=dims)
    x = tf.transpose(x, perm=(0, *range(2, ndims), 1))
    ret = tf.nn.batch_normalization(x, mean, variance, offset, scale, eps)
    return tf.transpose(ret, perm=(0, ndims - 1, *range(1, ndims - 1)))


@with_supported_dtypes({"2.9.1 and below": ("float",)}, backend_version)
>>>>>>> c791a4de
def logsigmoid(input: Tensor) -> Tensor:
    return tf.math.log_sigmoid(input)


@with_supported_dtypes({"2.9.1 and below": ("float",)}, backend_version)
def selu(x: Tensor, /, *, out: Optional[Tensor] = None) -> Tensor:
    ret = tf.nn.selu(x)
    if ivy.exists(out):
        return ivy.inplace_update(out, ret).astype(x.dtype)
    return ivy.astype(ret, x.dtype)<|MERGE_RESOLUTION|>--- conflicted
+++ resolved
@@ -42,31 +42,7 @@
     return tf.nn.relu6(x)
 
 
-<<<<<<< HEAD
-=======
-def batch_norm(
-    x: Tensor,
-    mean: Tensor,
-    variance: Tensor,
-    /,
-    *,
-    scale: Optional[Tensor] = None,
-    offset: Optional[Tensor] = None,
-    training: bool = False,
-    eps: float = 1e-5,
-):
-    ndims = len(x.shape)
-    if training:
-        dims = (0, *range(2, ndims))
-        mean = tf.math.reduce_mean(x, axis=dims)
-        variance = tf.math.reduce_variance(x, axis=dims)
-    x = tf.transpose(x, perm=(0, *range(2, ndims), 1))
-    ret = tf.nn.batch_normalization(x, mean, variance, offset, scale, eps)
-    return tf.transpose(ret, perm=(0, ndims - 1, *range(1, ndims - 1)))
-
-
 @with_supported_dtypes({"2.9.1 and below": ("float",)}, backend_version)
->>>>>>> c791a4de
 def logsigmoid(input: Tensor) -> Tensor:
     return tf.math.log_sigmoid(input)
 
