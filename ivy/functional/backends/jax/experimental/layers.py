--- conflicted
+++ resolved
@@ -22,9 +22,6 @@
 
 
 def general_pool(
-<<<<<<< HEAD
-    inputs, init, reduce_fn, window_shape, strides, padding, dim, dilation=1, ceil_mode=False,
-=======
     inputs,
     init,
     reduce_fn,
@@ -34,7 +31,6 @@
     dim,
     dilation=1,
     ceil_mode=False,
->>>>>>> 7da56cf2
 ):
     window_shape = _from_int_to_tuple(window_shape, dim)
     strides = _from_int_to_tuple(strides, dim)
