--- conflicted
+++ resolved
@@ -57,15 +57,16 @@
 
 @with_supported_dtypes({"2.4.2 and below": ("float32", "float64")}, "paddle")
 @to_ivy_arrays_and_back
-<<<<<<< HEAD
+def gelu(x, approximate=False, name=None):
+    return ivy.gelu(x, approximate=approximate)
+
+
+@with_supported_dtypes({"2.4.2 and below": ("float32", "float64")}, "paddle")
+@to_ivy_arrays_and_back
 def softsign(
     x,
     /,
     *,
     name=None,
 ):
-    return ivy.divide(x, ivy.add(1, ivy.abs(x)))
-=======
-def gelu(x, approximate=False, name=None):
-    return ivy.gelu(x, approximate=approximate)
->>>>>>> 55f4bad3
+    return ivy.divide(x, ivy.add(1, ivy.abs(x)))