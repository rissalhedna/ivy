# local
import ivy
from ivy.func_wrapper import with_supported_dtypes
from ivy.functional.frontends.paddle.func_wrapper import to_ivy_arrays_and_back
from ivy.functional.frontends.paddle.tensor.math import tanh as paddle_tanh
from ivy.functional.frontends.paddle.tensor.math import (
    log_softmax as paddle_log_softmax,
)


@with_supported_dtypes({"2.4.2 and below": ("float32", "float64")}, "paddle")
@to_ivy_arrays_and_back
def selu(
    x,
    /,
    *,
    alpha=1.6732632423543772848170429916717,
    scale=1.0507009873554804934193349852946,
    name=None,
):
    if scale <= 1.0:
        raise ValueError(f"The scale must be greater than 1.0. Received: {scale}.")

    if alpha < 0:
        raise ValueError(f"The alpha must be no less than zero. Received: {alpha}.")

    ret = ivy.where(x > 0, x, alpha * ivy.expm1(x))
    arr = scale * ret
    return ivy.astype(arr, x.dtype)


tanh = paddle_tanh
log_softmax = paddle_log_softmax


@with_supported_dtypes({"2.4.2 and below": ("float32", "float64")}, "paddle")
@to_ivy_arrays_and_back
def hardshrink(x, threshold=0.5, name=None):
    mask = ivy.logical_or(ivy.greater(x, threshold), ivy.less(x, -threshold))
    return ivy.where(mask, x, 0.0)


@with_supported_dtypes({"2.4.2 and below": ("float32", "float64")}, "paddle")
@to_ivy_arrays_and_back
def hardtanh(
    x,
    /,
    *,
    min=-1.0,
    max=1.0,
    name=None,
):
    less = ivy.where(ivy.less(x, min), min, x)
    ret = ivy.where(ivy.greater(x, max), max, less).astype(x.dtype)
    return ret


@with_supported_dtypes({"2.4.2 and below": ("float32", "float64")}, "paddle")
@to_ivy_arrays_and_back
def gelu(x, approximate=False, name=None):
    return ivy.gelu(x, approximate=approximate)


@with_supported_dtypes({"2.4.2 and below": ("float32", "float64")}, "paddle")
@to_ivy_arrays_and_back
def hardsigmoid(x, slope=0.1666667, offset=0.5, name=None):
    ret = ivy.minimum(ivy.maximum(ivy.add(ivy.multiply(x, slope), offset), 0), 1)
    return ret


@with_supported_dtypes({"2.4.2 and below": ("float32", "float64")}, "paddle")
@to_ivy_arrays_and_back
def relu6(x, name=None):
    return ivy.relu6(x)


@with_supported_dtypes({"2.4.2 and below": ("float32", "float64")}, "paddle")
@to_ivy_arrays_and_back
def softshrink(
    x,
    /,
    *,
    threshold=0.5,
    name=None,
):
    low = ivy.where(ivy.less(x, -threshold), ivy.add(x, threshold), 0)
    up = ivy.where(ivy.greater(x, threshold), ivy.subtract(x, threshold), 0)
    add = ivy.add(low, up)
    return ivy.astype(add, x.dtype)


@with_supported_dtypes({"2.4.2 and below": ("float32", "float64")}, "paddle")
@to_ivy_arrays_and_back
<<<<<<< HEAD
def mish(x, name=None):
    return ivy.mish(x)
=======
def softsign(
    x,
    /,
    *,
    name=None,
):
    return ivy.divide(x, ivy.add(1, ivy.abs(x)))
>>>>>>> 3dafb98d
<|MERGE_RESOLUTION|>--- conflicted
+++ resolved
@@ -91,10 +91,6 @@
 
 @with_supported_dtypes({"2.4.2 and below": ("float32", "float64")}, "paddle")
 @to_ivy_arrays_and_back
-<<<<<<< HEAD
-def mish(x, name=None):
-    return ivy.mish(x)
-=======
 def softsign(
     x,
     /,
@@ -102,4 +98,9 @@
     name=None,
 ):
     return ivy.divide(x, ivy.add(1, ivy.abs(x)))
->>>>>>> 3dafb98d
+
+
+@with_supported_dtypes({"2.4.2 and below": ("float32", "float64")}, "paddle")
+@to_ivy_arrays_and_back
+def mish(x, name=None):
+    return ivy.mish(x)