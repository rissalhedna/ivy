--- conflicted
+++ resolved
@@ -1,30 +1,31 @@
-import ivy
-
-
-def flip(input, dims):
-    return ivy.flip(input, dims)
-
-
-<<<<<<< HEAD
-def cumsum(input, dim, *, dtype=None, out=None):
-    return ivy.cumsum(x=input, axis=dim, out=out)
-
-=======
-flip.unsupported_dtypes = (
-    "uint16",
-    "uint32",
-    "uint64",
-)
-
-
-def roll(input, shifts, dims=None):
-    return ivy.roll(input, shifts, dims)
-
-
-roll.unsupported_dtypes = (
-    "uint16",
-    "uint32",
-    "uint64",
-)
-
->>>>>>> 3c97933b
+import ivy
+
+
+def flip(input, dims):
+    return ivy.flip(input, dims)
+
+flip.unsupported_dtypes = (
+    "uint16",
+    "uint32",
+    "uint64",
+)
+
+
+def roll(input, shifts, dims=None):
+    return ivy.roll(input, shifts, dims)
+
+
+roll.unsupported_dtypes = (
+    "uint16",
+    "uint32",
+    "uint64",
+)
+
+def cumsum(input, dim, *, dtype=None, out=None):
+    return ivy.cumsum(x=input, axis=dim, out=out)
+
+cumsum.unsupported_dtypes = (
+    "uint16",
+    "uint32",
+    "uint64",
+)