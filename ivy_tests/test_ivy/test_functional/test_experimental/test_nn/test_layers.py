--- conflicted
+++ resolved
@@ -60,10 +60,7 @@
     test_flags,
     backend_fw,
     fn_name,
-<<<<<<< HEAD
-=======
-    ground_truth_backend,
->>>>>>> 3349ef2e
+    ground_truth_backend,
     on_device,
 ):
     dtype, x, kernel, stride, pad, dilation = x_k_s_p
