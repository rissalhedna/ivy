# global
from hypothesis import strategies as st, assume

# local
import ivy_tests.test_ivy.helpers as helpers
from ivy_tests.test_ivy.helpers import handle_test


@handle_test(
    fn_tree="functional.ivy.experimental.max_pool1d",
    x_k_s_p=helpers.arrays_for_pooling(min_dims=3, max_dims=3, min_side=1, max_side=4),
    test_gradients=st.just(False),
)
def test_max_pool1d(
    *,
    x_k_s_p,
    test_flags,
    backend_fw,
    fn_name,
    on_device,
):
    dtype, x, kernel, stride, pad = x_k_s_p
    helpers.test_function(
        ground_truth_backend="jax",
        input_dtypes=dtype,
        test_flags=test_flags,
        fw=backend_fw,
        on_device=on_device,
        fn_name=fn_name,
        rtol_=1e-2,
        atol_=1e-2,
        x=x[0],
        kernel=kernel,
        strides=stride,
        padding=pad,
    )


@handle_test(
    fn_tree="functional.ivy.experimental.max_pool2d",
    x_k_s_p=helpers.arrays_for_pooling(
        min_dims=4,
        max_dims=4,
        min_side=2,
        max_side=4,
        explicit_or_str_padding=True,
        return_dilation=True,
    ),
    ceil_mode=st.just(True),
    test_gradients=st.just(False),
    ground_truth_backend="jax",
    # problem with containers converting tuple padding to
    # lists which jax does not support
    container_flags=st.just([False]),
)
def test_max_pool2d(
    *,
    x_k_s_p,
    ceil_mode,
    test_flags,
    backend_fw,
    fn_name,
    ground_truth_backend,
    on_device,
):
    dtype, x, kernel, stride, pad, dilation = x_k_s_p
    assume(
        not (
            backend_fw.current_backend_str() == "tensorflow"
            and (
                (stride[0] > kernel[0] or stride[0] > kernel[1])
                or (
                    (stride[0] > 1 and dilation[0] > 1)
                    or (stride[0] > 1 and dilation[1] > 1)
                )
            )
        )
    )
    helpers.test_function(
        ground_truth_backend=ground_truth_backend,
        input_dtypes=dtype,
        test_flags=test_flags,
        fw=backend_fw,
        fn_name=fn_name,
        rtol_=1e-2,
        atol_=1e-2,
        on_device=on_device,
        x=x[0],
        kernel=kernel,
        strides=stride,
        padding=pad,
        dilation=dilation,
        ceil_mode=ceil_mode,
    )


@handle_test(
    fn_tree="functional.ivy.experimental.max_pool3d",
    x_k_s_p=helpers.arrays_for_pooling(min_dims=5, max_dims=5, min_side=1, max_side=4),
    test_gradients=st.just(False),
)
def test_max_pool3d(
    *,
    x_k_s_p,
    test_flags,
    backend_fw,
    fn_name,
):
    dtype, x, kernel, stride, pad = x_k_s_p
    helpers.test_function(
        ground_truth_backend="jax",
        input_dtypes=dtype,
        test_flags=test_flags,
        fw=backend_fw,
        fn_name=fn_name,
        rtol_=1e-2,
        atol_=1e-2,
        x=x[0],
        kernel=kernel,
        strides=stride,
        padding=pad,
    )


@handle_test(
    fn_tree="functional.ivy.experimental.avg_pool1d",
    x_k_s_p=helpers.arrays_for_pooling(min_dims=3, max_dims=3, min_side=1, max_side=4),
    count_include_pad=st.booleans(),
    ceil_mode=st.booleans(),
    test_gradients=st.just(False),
)
def test_avg_pool1d(
    *,
    x_k_s_p,
    count_include_pad,
    ceil_mode,
    test_flags,
    backend_fw,
    on_device,
):
    dtype, x, kernel, stride, pad = x_k_s_p
    helpers.test_function(
        ground_truth_backend="jax",
        input_dtypes=dtype,
        test_flags=test_flags,
        fw=backend_fw,
        fn_name="avg_pool1d",
        rtol_=1e-2,
        atol_=1e-2,
        on_device=on_device,
        x=x[0],
        kernel=kernel,
        strides=stride,
        padding=pad,
        count_include_pad=count_include_pad,
        ceil_mode=ceil_mode,
    )


# avg_pool2d
@handle_test(
    fn_tree="functional.ivy.experimental.avg_pool2d",
    x_k_s_p=helpers.arrays_for_pooling(min_dims=4, max_dims=4, min_side=1, max_side=4),
    count_include_pad=st.booleans(),
    ceil_mode=st.booleans(),
    divisor_override=st.one_of(st.none(), st.integers(min_value=1, max_value=4)),
    test_gradients=st.just(False),
)
def test_avg_pool2d(
    *,
    x_k_s_p,
    count_include_pad,
    ceil_mode,
    divisor_override,
    test_flags,
    backend_fw,
    on_device,
    fn_name,
):
    dtype, x, kernel, stride, pad = x_k_s_p
    helpers.test_function(
        ground_truth_backend="jax",
        input_dtypes=dtype,
        test_flags=test_flags,
        fw=backend_fw,
        on_device=on_device,
        fn_name=fn_name,
        rtol_=1e-2,
        atol_=1e-2,
        x=x[0],
        kernel=kernel,
        strides=stride,
        padding=pad,
        count_include_pad=count_include_pad,
        ceil_mode=ceil_mode,
        divisor_override=divisor_override,
    )


@handle_test(
    fn_tree="functional.ivy.experimental.avg_pool3d",
    x_k_s_p=helpers.arrays_for_pooling(min_dims=5, max_dims=5, min_side=1, max_side=4),
    count_include_pad=st.booleans(),
    ceil_mode=st.booleans(),
    divisor_override=st.one_of(st.none(), st.integers(min_value=1, max_value=4)),
    test_gradients=st.just(False),
)
def test_avg_pool3d(
    *,
    x_k_s_p,
    count_include_pad,
    ceil_mode,
    divisor_override,
    test_flags,
    backend_fw,
    fn_name,
    on_device,
):
    dtype, x, kernel, stride, pad = x_k_s_p
    helpers.test_function(
        ground_truth_backend="jax",
        input_dtypes=dtype,
        test_flags=test_flags,
        fw=backend_fw,
        fn_name=fn_name,
        on_device=on_device,
        rtol_=1e-1,
        atol_=1e-1,
        x=x[0],
        kernel=kernel,
        strides=stride,
        padding=pad,
        count_include_pad=count_include_pad,
        ceil_mode=ceil_mode,
        divisor_override=divisor_override,
    )


@st.composite
def valid_dct(draw):
    dtype, x = draw(
        helpers.dtype_and_values(
            available_dtypes=helpers.get_dtypes("numeric"),
            max_value=65280,
            min_value=-65280,
            min_num_dims=1,
            max_num_dims=5,
            min_dim_size=2,
            max_dim_size=10,
            shared_dtype=True,
        )
    )
    dims_len = len(x[0].shape)
    n = draw(st.sampled_from([None, "int"]))
    axis = draw(helpers.ints(min_value=-dims_len, max_value=dims_len - 1))
    norm = draw(st.sampled_from([None, "ortho"]))
    type = draw(helpers.ints(min_value=1, max_value=4))
    if n == "int":
        n = draw(helpers.ints(min_value=1, max_value=20))
        if n <= 1 and type == 1:
            n = 2
    if norm == "ortho" and type == 1:
        norm = None
    return dtype, x, type, n, axis, norm


@handle_test(
    fn_tree="dct",
    dtype_x_and_args=valid_dct(),
    test_gradients=st.just(False),
)
def test_dct(
    *,
    dtype_x_and_args,
    test_flags,
    backend_fw,
    fn_name,
    on_device,
    ground_truth_backend,
):
    input_dtype, x, type, n, axis, norm = dtype_x_and_args
    helpers.test_function(
        ground_truth_backend=ground_truth_backend,
        input_dtypes=input_dtype,
        test_flags=test_flags,
        fw=backend_fw,
        fn_name=fn_name,
        on_device=on_device,
        x=x[0],
        type=type,
        n=n,
        axis=axis,
        norm=norm,
        rtol_=1e-3,
        atol_=1e-1,
    )


@st.composite
def _interp_args(draw, mode=None, mode_list=None):
    if not mode and not mode_list:
        mode = draw(
            st.sampled_from(
                [
                    "linear",
                    "bilinear",
                    "trilinear",
                    "nearest",
                    "nearest-exact",
                    "area",
                    "tf_area",
                    "bicubic_tensorflow",
                    "lanczos3",
                    "lanczos5",
                    "mitchellcubic",
                    "gaussian",
                ]
            )
        )
    elif mode_list:
        mode = draw(st.sampled_from(mode_list))
    align_corners = draw(st.one_of(st.booleans(), st.none()))
    if mode == "linear":
        num_dims = 3
    elif mode in [
        "bilinear",
        "bicubic_tensorflow",
        "bicubic",
        "mitchellcubic",
        "gaussian",
    ]:
        num_dims = 4
    elif mode == "trilinear":
        num_dims = 5
    elif mode in [
        "nearest",
        "area",
        "tf_area",
        "lanczos3",
        "lanczos5",
        "nearest-exact",
    ]:
        num_dims = draw(helpers.ints(min_value=1, max_value=3)) + 2
        align_corners = None
    dtype, x = draw(
        helpers.dtype_and_values(
            available_dtypes=helpers.get_dtypes("float"),
            min_num_dims=num_dims,
            max_num_dims=num_dims,
            min_dim_size=2,
            max_dim_size=5,
            large_abs_safety_factor=50,
            small_abs_safety_factor=50,
            safety_factor_scale="log",
        )
    )
    if draw(st.booleans()):
        scale_factor = draw(
            st.one_of(
                helpers.lists(
                    x=st.floats(min_value=1.0, max_value=2.0),
                    min_size=num_dims - 2,
                    max_size=num_dims - 2,
                ),
                st.floats(min_value=1.0, max_value=2.0),
            )
        )
        recompute_scale_factor = draw(st.booleans())
        size = None
    else:
        size = draw(
            st.one_of(
                helpers.lists(
                    x=helpers.ints(min_value=1, max_value=3),
                    min_size=num_dims - 2,
                    max_size=num_dims - 2,
                ),
                st.integers(min_value=1, max_value=3),
            )
        )
        recompute_scale_factor = False
        scale_factor = None
    return (dtype, x, mode, size, align_corners, scale_factor, recompute_scale_factor)


@handle_test(
    fn_tree="functional.ivy.experimental.interpolate",
    dtype_x_mode=_interp_args(),
    antialias=st.just(False),
    test_gradients=st.just(False),
    number_positional_args=st.just(2),
)
def test_interpolate(
    dtype_x_mode,
    antialias,
    test_flags,
    backend_fw,
    fn_name,
    on_device,
    ground_truth_backend,
):
    (
        input_dtype,
        x,
        mode,
        size,
        align_corners,
        scale_factor,
        recompute_scale_factor,
    ) = dtype_x_mode
    helpers.test_function(
        ground_truth_backend=ground_truth_backend,
        input_dtypes=input_dtype,
        test_flags=test_flags,
        fw=backend_fw,
        fn_name=fn_name,
        on_device=on_device,
        rtol_=1e-01,
        atol_=1e-01,
        x=x[0],
        size=size,
        mode=mode,
        align_corners=align_corners,
        antialias=antialias,
        scale_factor=scale_factor,
        recompute_scale_factor=recompute_scale_factor,
    )


@st.composite
def x_and_fft(draw):
    min_fft_points = 2
    dtype = draw(helpers.get_dtypes("valid", full=False))
    x_dim = draw(
        helpers.get_shape(
            min_dim_size=2, max_dim_size=100, min_num_dims=1, max_num_dims=4
        )
    )
    x = draw(
        helpers.array_values(
            dtype=dtype[0],
            shape=tuple(x_dim),
<<<<<<< HEAD
            min_value=-1e5,
            max_value=1e5,
            allow_inf=False,
            large_abs_safety_factor=2.5,
            small_abs_safety_factor=2.5,
            safety_factor_scale="log",
        )
    )
    dim = draw(
        helpers.get_axis(
            shape=x_dim, allow_neg=True, allow_none=False, max_size=1, force_int=True
        )
    )
=======
            large_abs_safety_factor=2,
            small_abs_safety_factor=2,
        )
    )
    dim = draw(helpers.get_axis(shape=x_dim, allow_neg=True, force_int=True))
>>>>>>> aada8069
    norm = draw(st.sampled_from(["backward", "forward", "ortho"]))
    n = draw(st.integers(min_fft_points, 256))
    return dtype, x, dim, norm, n


@handle_test(
    fn_tree="functional.ivy.experimental.fft",
<<<<<<< HEAD
    d_x_d_n_n=x_and_fft(
        helpers.get_dtypes("complex"),
    ),
    ground_truth_backend="numpy",
=======
    d_x_d_n_n=x_and_fft(),
    ground_truth_backend="jax",
>>>>>>> aada8069
    test_gradients=st.just(False),
)
def test_fft(
    *,
    d_x_d_n_n,
    test_flags,
    backend_fw,
    on_device,
    fn_name,
    ground_truth_backend,
):
    dtype, x, dim, norm, n = d_x_d_n_n
    helpers.test_function(
        ground_truth_backend=ground_truth_backend,
        input_dtypes=dtype,
        test_flags=test_flags,
        fw=backend_fw,
        fn_name=fn_name,
<<<<<<< HEAD
        rtol_=1e-2,
        atol_=1e-2,
=======
>>>>>>> aada8069
        on_device=on_device,
        x=x,
        dim=dim,
        norm=norm,
        n=n,
    )


# dropout1d
@handle_test(
    fn_tree="functional.ivy.experimental.dropout1d",
    dtype_and_x=helpers.dtype_and_values(
        available_dtypes=helpers.get_dtypes("float"),
        min_value=0,
        max_value=50,
        allow_inf=False,
        min_num_dims=2,
        max_num_dims=3,
        min_dim_size=1,
        max_dim_size=5,
    ),
    prob=helpers.floats(min_value=0, max_value=0.9),
    training=st.booleans(),
    data_format=st.sampled_from(["NWC", "NCW"]),
    test_gradients=st.just(False),
    test_with_out=st.just(False),
)
def test_dropout1d(
    *,
    dtype_and_x,
    prob,
    training,
    data_format,
    test_flags,
    backend_fw,
    on_device,
    fn_name,
    ground_truth_backend,
):
    dtype, x = dtype_and_x
    ret, gt_ret = helpers.test_function(
        ground_truth_backend=ground_truth_backend,
        input_dtypes=dtype,
        test_flags=test_flags,
        test_values=False,
        fw=backend_fw,
        on_device=on_device,
        fn_name=fn_name,
        x=x[0],
        prob=prob,
        training=training,
        data_format=data_format,
        return_flat_np_arrays=True,
    )
    ret = helpers.flatten_and_to_np(ret=ret)
    gt_ret = helpers.flatten_and_to_np(ret=gt_ret)
    for u, v, w in zip(ret, gt_ret, x):
        # cardinality test
        assert u.shape == v.shape == w.shape


@handle_test(
    fn_tree="functional.ivy.experimental.dropout3d",
    dtype_and_x=helpers.dtype_and_values(
        available_dtypes=helpers.get_dtypes("float"),
        min_value=0,
        max_value=50,
        allow_inf=False,
        min_num_dims=4,
        max_num_dims=5,
        min_dim_size=1,
        max_dim_size=5,
    ),
    prob=helpers.floats(min_value=0, max_value=0.9),
    training=st.booleans(),
    data_format=st.sampled_from(["NCDHW", "NDHWC"]),
    test_gradients=st.just(False),
    test_with_out=st.just(False),
)
def test_dropout3d(
    *,
    dtype_and_x,
    prob,
    training,
    data_format,
    test_flags,
    backend_fw,
    on_device,
    fn_name,
    ground_truth_backend,
):
    dtype, x = dtype_and_x
    ret, gt_ret = helpers.test_function(
        ground_truth_backend=ground_truth_backend,
        input_dtypes=dtype,
        test_flags=test_flags,
        test_values=False,
        on_device=on_device,
        fw=backend_fw,
        fn_name=fn_name,
        x=x[0],
        prob=prob,
        training=training,
        data_format=data_format,
        return_flat_np_arrays=True,
    )
    ret = helpers.flatten_and_to_np(ret=ret)
    gt_ret = helpers.flatten_and_to_np(ret=gt_ret)
    for u, v, w in zip(ret, gt_ret, x):
        # cardinality test
        assert u.shape == v.shape == w.shape


@st.composite
def x_and_ifft(draw):
    min_fft_points = 2
    dtype = draw(helpers.get_dtypes("complex"))
    x_dim = draw(
        helpers.get_shape(
            min_dim_size=2, max_dim_size=100, min_num_dims=1, max_num_dims=4
        )
    )
    x = draw(
        helpers.array_values(
            dtype=dtype[0],
            shape=tuple(x_dim),
            min_value=-1e-10,
            max_value=1e10,
        )
    )
    dim = draw(st.integers(1 - len(list(x_dim)), len(list(x_dim)) - 1))
    norm = draw(st.sampled_from(["backward", "forward", "ortho"]))
    n = draw(st.integers(min_fft_points, 256))
    return dtype, x, dim, norm, n


@handle_test(
    fn_tree="functional.ivy.experimental.ifft",
    d_x_d_n_n=x_and_ifft(),
    test_gradients=st.just(False),
)
def test_ifft(
    *,
    d_x_d_n_n,
    test_flags,
    backend_fw,
    fn_name,
    ground_truth_backend,
):
    dtype, x, dim, norm, n = d_x_d_n_n

    helpers.test_function(
        ground_truth_backend=ground_truth_backend,
        input_dtypes=dtype,
        test_flags=test_flags,
        fw=backend_fw,
        fn_name=fn_name,
        rtol_=1e-2,
        atol_=1e-2,
        x=x,
        dim=dim,
        norm=norm,
        n=n,
    )


# embedding
@handle_test(
    fn_tree="functional.ivy.experimental.embedding",
    dtypes_indices_weights=helpers.embedding_helper(),
    max_norm=st.one_of(st.none(), st.floats(min_value=1, max_value=5)),
    number_positional_args=st.just(2),
)
def test_embedding(
    *,
    dtypes_indices_weights,
    max_norm,
    test_flags,
    backend_fw,
    on_device,
    fn_name,
    ground_truth_backend,
):
    dtypes, indices, weights, _ = dtypes_indices_weights
    dtypes = [dtypes[1], dtypes[0]]

    helpers.test_function(
        ground_truth_backend=ground_truth_backend,
        input_dtypes=dtypes,
        test_flags=test_flags,
        xs_grad_idxs=[[0, 0]],
        fw=backend_fw,
        on_device=on_device,
        fn_name=fn_name,
        weights=weights,
        indices=indices,
        max_norm=max_norm,
    )


@handle_test(
    fn_tree="dft",
    d_xfft_axis_n_length=x_and_fft(),
    d_xifft_axis_n_length=x_and_ifft(),
    inverse=st.booleans(),
    onesided=st.booleans(),
)
def test_dft(
    *,
    d_xfft_axis_n_length,
    d_xifft_axis_n_length,
    inverse,
    onesided,
    test_flags,
    backend_fw,
    fn_name,
    on_device,
    ground_truth_backend,
):
    if inverse:
        dtype, x, axis, norm, dft_length = d_xifft_axis_n_length
    else:
        dtype, x, axis, norm, dft_length = d_xfft_axis_n_length

    helpers.test_function(
        ground_truth_backend=ground_truth_backend,
        input_dtypes=dtype,
        test_flags=test_flags,
        fw=backend_fw,
        fn_name=fn_name,
        on_device=on_device,
        x=x,
        axis=axis,
        inverse=inverse,
        onesided=onesided,
        dft_length=dft_length,
        norm=norm,
    )


@handle_test(
    fn_tree="functional.ivy.experimental.adaptive_avg_pool1d",
    dtype_and_x=helpers.dtype_and_values(
        available_dtypes=helpers.get_dtypes("float"),
        min_num_dims=2,
        max_num_dims=3,
        min_dim_size=5,
        max_value=100,
        min_value=-100,
    ),
    output_size=helpers.ints(min_value=1, max_value=10),
    test_with_out=st.just(False),
    ground_truth_backend="torch",
    # TODO: need to debug for containers
)
def test_adaptive_avg_pool1d(
    *,
    dtype_and_x,
    output_size,
    test_flags,
    backend_fw,
    fn_name,
    on_device,
    ground_truth_backend,
):
    input_dtype, x = dtype_and_x
    helpers.test_function(
        ground_truth_backend=ground_truth_backend,
        input_dtypes=input_dtype,
        test_flags=test_flags,
        fw=backend_fw,
        fn_name=fn_name,
        on_device=on_device,
        input=x[0],
        output_size=output_size,
    )


@handle_test(
    fn_tree="functional.ivy.experimental.adaptive_avg_pool2d",
    dtype_and_x=helpers.dtype_and_values(
        available_dtypes=helpers.get_dtypes("float"),
        min_num_dims=3,
        max_num_dims=4,
        min_dim_size=5,
        max_value=100,
        min_value=-100,
    ),
    output_size=st.one_of(
        st.tuples(
            helpers.ints(min_value=1, max_value=10),
            helpers.ints(min_value=1, max_value=10),
        ),
        helpers.ints(min_value=1, max_value=10),
    ),
    test_with_out=st.just(False),
    ground_truth_backend="torch",
    # TODO: need to debug for containers
)
def test_adaptive_avg_pool2d(
    *,
    dtype_and_x,
    output_size,
    test_flags,
    backend_fw,
    fn_name,
    on_device,
    ground_truth_backend,
):
    input_dtype, x = dtype_and_x
    helpers.test_function(
        ground_truth_backend=ground_truth_backend,
        input_dtypes=input_dtype,
        test_flags=test_flags,
        fw=backend_fw,
        on_device=on_device,
        fn_name=fn_name,
        input=x[0],
        output_size=output_size,
    )<|MERGE_RESOLUTION|>--- conflicted
+++ resolved
@@ -440,7 +440,6 @@
         helpers.array_values(
             dtype=dtype[0],
             shape=tuple(x_dim),
-<<<<<<< HEAD
             min_value=-1e5,
             max_value=1e5,
             allow_inf=False,
@@ -449,18 +448,7 @@
             safety_factor_scale="log",
         )
     )
-    dim = draw(
-        helpers.get_axis(
-            shape=x_dim, allow_neg=True, allow_none=False, max_size=1, force_int=True
-        )
-    )
-=======
-            large_abs_safety_factor=2,
-            small_abs_safety_factor=2,
-        )
-    )
     dim = draw(helpers.get_axis(shape=x_dim, allow_neg=True, force_int=True))
->>>>>>> aada8069
     norm = draw(st.sampled_from(["backward", "forward", "ortho"]))
     n = draw(st.integers(min_fft_points, 256))
     return dtype, x, dim, norm, n
@@ -468,15 +456,8 @@
 
 @handle_test(
     fn_tree="functional.ivy.experimental.fft",
-<<<<<<< HEAD
-    d_x_d_n_n=x_and_fft(
-        helpers.get_dtypes("complex"),
-    ),
-    ground_truth_backend="numpy",
-=======
     d_x_d_n_n=x_and_fft(),
     ground_truth_backend="jax",
->>>>>>> aada8069
     test_gradients=st.just(False),
 )
 def test_fft(
@@ -495,11 +476,8 @@
         test_flags=test_flags,
         fw=backend_fw,
         fn_name=fn_name,
-<<<<<<< HEAD
         rtol_=1e-2,
         atol_=1e-2,
-=======
->>>>>>> aada8069
         on_device=on_device,
         x=x,
         dim=dim,
