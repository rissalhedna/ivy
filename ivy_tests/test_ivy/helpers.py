"""Collection of helpers for ivy unit tests."""

# global
import importlib
from contextlib import redirect_stdout
from io import StringIO
import sys
import re
import inspect
import numpy as np
import math
from typing import Union, List

TOLERANCE_DICT = {"float16": 1e-2, "float32": 1e-5, "float64": 1e-5, None: 1e-5}

try:
    import jax.numpy as jnp
except (ImportError, RuntimeError, AttributeError):
    jnp = None
try:
    import tensorflow as tf

    _tf_version = float(".".join(tf.__version__.split(".")[0:2]))
    if _tf_version >= 2.3:
        # noinspection PyPep8Naming,PyUnresolvedReferences
        from tensorflow.python.types.core import Tensor as tensor_type
    else:
        # noinspection PyPep8Naming
        # noinspection PyProtectedMember,PyUnresolvedReferences
        from tensorflow.python.framework.tensor_like import _TensorLike as tensor_type
    physical_devices = tf.config.list_physical_devices("GPU")
    for device in physical_devices:
        tf.config.experimental.set_memory_growth(device, True)
except ImportError:
    tf = None
try:
    import torch
except ImportError:
    torch = None
try:
    import mxnet as mx
    import mxnet.ndarray as mx_nd
except ImportError:
    mx = None
    mx_nd = None
from hypothesis import strategies as st
import hypothesis.extra.numpy as nph

# local
import ivy
import ivy.functional.backends.numpy as ivy_np


def get_ivy_numpy():
    try:
        import ivy.functional.backends.numpy
    except ImportError:
        return None
    return ivy.functional.backends.numpy


def get_ivy_jax():
    try:
        import ivy.functional.backends.jax
    except ImportError:
        return None
    return ivy.functional.backends.jax


def get_ivy_tensorflow():
    try:
        import ivy.functional.backends.tensorflow
    except ImportError:
        return None
    return ivy.functional.backends.tensorflow


def get_ivy_torch():
    try:
        import ivy.functional.backends.torch
    except ImportError:
        return None
    return ivy.functional.backends.torch


def get_ivy_mxnet():
    try:
        import ivy.functional.backends.mxnet
    except ImportError:
        return None
    return ivy.functional.backends.mxnet


_ivy_fws_dict = {
    "numpy": lambda: get_ivy_numpy(),
    "jax": lambda: get_ivy_jax(),
    "tensorflow": lambda: get_ivy_tensorflow(),
    "tensorflow_graph": lambda: get_ivy_tensorflow(),
    "torch": lambda: get_ivy_torch(),
    "mxnet": lambda: get_ivy_mxnet(),
}

_iterable_types = [list, tuple, dict]
_excluded = []


def _convert_vars(
    vars_in, from_type, to_type_callable=None, keep_other=True, to_type=None
):
    new_vars = list()
    for var in vars_in:
        if type(var) in _iterable_types:
            return_val = _convert_vars(var, from_type, to_type_callable)
            new_vars.append(return_val)
        elif isinstance(var, from_type):
            if isinstance(var, np.ndarray):
                if var.dtype == np.float64:
                    var = var.astype(np.float32)
                if bool(sum([stride < 0 for stride in var.strides])):
                    var = var.copy()
            if to_type_callable:
                new_vars.append(to_type_callable(var))
            else:
                raise Exception("Invalid. A conversion callable is required.")
        elif to_type is not None and isinstance(var, to_type):
            new_vars.append(var)
        elif keep_other:
            new_vars.append(var)

    return new_vars


def np_call(func, *args, **kwargs):
    ret = func(*args, **kwargs)
    if isinstance(ret, (list, tuple)):
        return ivy.to_native(ret, nested=True)
    return ivy.to_numpy(ret)


def jnp_call(func, *args, **kwargs):
    new_args = _convert_vars(args, np.ndarray, jnp.asarray)
    new_kw_vals = _convert_vars(kwargs.values(), np.ndarray, jnp.asarray)
    new_kwargs = dict(zip(kwargs.keys(), new_kw_vals))
    output = func(*new_args, **new_kwargs)
    if isinstance(output, tuple):
        return tuple(_convert_vars(output, (jnp.ndarray, ivy.Array), ivy.to_numpy))
    else:
        return _convert_vars([output], (jnp.ndarray, ivy.Array), ivy.to_numpy)[0]


def tf_call(func, *args, **kwargs):
    new_args = _convert_vars(args, np.ndarray, tf.convert_to_tensor)
    new_kw_vals = _convert_vars(kwargs.values(), np.ndarray, tf.convert_to_tensor)
    new_kwargs = dict(zip(kwargs.keys(), new_kw_vals))
    output = func(*new_args, **new_kwargs)
    if isinstance(output, tuple):
        return tuple(_convert_vars(output, (tensor_type, ivy.Array), ivy.to_numpy))
    else:
        return _convert_vars([output], (tensor_type, ivy.Array), ivy.to_numpy)[0]


def tf_graph_call(func, *args, **kwargs):
    new_args = _convert_vars(args, np.ndarray, tf.convert_to_tensor)
    new_kw_vals = _convert_vars(kwargs.values(), np.ndarray, tf.convert_to_tensor)
    new_kwargs = dict(zip(kwargs.keys(), new_kw_vals))

    @tf.function
    def tf_func(*local_args, **local_kwargs):
        return func(*local_args, **local_kwargs)

    output = tf_func(*new_args, **new_kwargs)

    if isinstance(output, tuple):
        return tuple(_convert_vars(output, (tensor_type, ivy.Array), ivy.to_numpy))
    else:
        return _convert_vars([output], (tensor_type, ivy.Array), ivy.to_numpy)[0]


def torch_call(func, *args, **kwargs):
    new_args = _convert_vars(args, np.ndarray, torch.from_numpy)
    new_kw_vals = _convert_vars(kwargs.values(), np.ndarray, torch.from_numpy)
    new_kwargs = dict(zip(kwargs.keys(), new_kw_vals))
    output = func(*new_args, **new_kwargs)
    if isinstance(output, tuple):
        return tuple(_convert_vars(output, (torch.Tensor, ivy.Array), ivy.to_numpy))
    else:
        return _convert_vars([output], (torch.Tensor, ivy.Array), ivy.to_numpy)[0]


def mx_call(func, *args, **kwargs):
    new_args = _convert_vars(args, np.ndarray, mx_nd.array)
    new_kw_items = _convert_vars(kwargs.values(), np.ndarray, mx_nd.array)
    new_kwargs = dict(zip(kwargs.keys(), new_kw_items))
    output = func(*new_args, **new_kwargs)
    if isinstance(output, tuple):
        return tuple(
            _convert_vars(output, (mx_nd.ndarray.NDArray, ivy.Array), ivy.to_numpy)
        )
    else:
        return _convert_vars(
            [output], (mx_nd.ndarray.NDArray, ivy.Array), ivy.to_numpy
        )[0]


_calls = [np_call, jnp_call, tf_call, tf_graph_call, torch_call, mx_call]


def assert_compilable(fn):
    try:
        ivy.compile(fn)
    except Exception as e:
        raise e


# function that trims white spaces from docstrings
def trim(docstring):
    """Trim function from PEP-257"""
    if not docstring:
        return ""
    # Convert tabs to spaces (following the normal Python rules)
    # and split into a list of lines:
    lines = docstring.expandtabs().splitlines()
    # Determine minimum indentation (first line doesn't count):
    indent = sys.maxsize
    for line in lines[1:]:
        stripped = line.lstrip()
        if stripped:
            indent = min(indent, len(line) - len(stripped))
    # Remove indentation (first line is special):
    trimmed = [lines[0].strip()]
    if indent < sys.maxsize:
        for line in lines[1:]:
            trimmed.append(line[indent:].rstrip())
    # Strip off trailing and leading blank lines:
    while trimmed and not trimmed[-1]:
        trimmed.pop()
    while trimmed and not trimmed[0]:
        trimmed.pop(0)

    # Current code/unittests expects a line return at
    # end of multiline docstrings
    # workaround expected behavior from unittests
    if "\n" in docstring:
        trimmed.append("")

    # Return a single string:
    return "\n".join(trimmed)


def docstring_examples_run(fn, from_container=False, from_array=False):
    if not hasattr(fn, "__name__"):
        return True
    fn_name = fn.__name__
    if fn_name not in ivy.backend_handler.ivy_original_dict:
        return True

    if from_container:
        docstring = getattr(
            ivy.backend_handler.ivy_original_dict["Container"], fn_name
        ).__doc__
    elif from_array:
        docstring = getattr(
            ivy.backend_handler.ivy_original_dict["Array"], fn_name
        ).__doc__
    else:
        docstring = ivy.backend_handler.ivy_original_dict[fn_name].__doc__

    if docstring is None:
        return True

    # removing extra new lines and trailing white spaces from the docstrings
    trimmed_docstring = trim(docstring)
    trimmed_docstring = trimmed_docstring.split("\n")

    # end_index: -1, if print statement is not found in the docstring
    end_index = -1

    # parsed_output is set as an empty string to manage functions with multiple inputs
    parsed_output = ""

    # parsing through the docstrings to find lines with print statement
    # following which is our parsed output
    sub = ">>> print("
    for index, line in enumerate(trimmed_docstring):
        if sub in line:
            end_index = trimmed_docstring.index("", index)
            p_output = trimmed_docstring[index + 1 : end_index]
            p_output = ("").join(p_output).replace(" ", "")
            parsed_output += p_output

    if end_index == -1:
        return True

    executable_lines = [
        line.split(">>>")[1][1:] for line in docstring.split("\n") if ">>>" in line
    ]

    # noinspection PyBroadException
    f = StringIO()
    with redirect_stdout(f):
        for line in executable_lines:
            # noinspection PyBroadException
            try:
                exec(line)
            except Exception as e:
                print(e, " ", ivy.current_backend_str(), " ", line)

    output = f.getvalue()
    output = output.rstrip()
    output = output.replace(" ", "").replace("\n", "")

    # handling cases when the stdout contains ANSI colour codes
    # 7-bit C1 ANSI sequences
    ansi_escape = re.compile(
        r"""
    \x1B  # ESC
    (?:   # 7-bit C1 Fe (except CSI)
        [@-Z\\-_]
    |     # or [ for CSI, followed by a control sequence
        \[
        [0-?]*  # Parameter bytes
        [ -/]*  # Intermediate bytes
        [@-~]   # Final byte
    )
    """,
        re.VERBOSE,
    )

    output = ansi_escape.sub("", output)

    # print("Output: ", output)
    # print("Putput: ", parsed_output)

    # assert output == parsed_output, "Output is unequal to the docstrings output."
    if not (output == parsed_output):
        print(
            "output for ",
            fn_name,
            " on run: ",
            output,
            "\noutput in docs :",
            parsed_output,
        )
        ivy.warn(
            "Output is unequal to the docstrings output: %s" % fn_name, stacklevel=0
        )
        return False
    return True


def var_fn(x, *, dtype=None, device=None):
    return ivy.variable(ivy.array(x, dtype=dtype, device=device))


def exclude(exclusion_list):
    global _excluded
    _excluded += list(set(exclusion_list) - set(_excluded))


def frameworks():
    return list(
        set(
            [
                ivy_fw()
                for fw_str, ivy_fw in _ivy_fws_dict.items()
                if ivy_fw() is not None and fw_str not in _excluded
            ]
        )
    )


def calls():
    return [
        call
        for (fw_str, ivy_fw), call in zip(_ivy_fws_dict.items(), _calls)
        if ivy_fw() is not None and fw_str not in _excluded
    ]


def f_n_calls():
    return [
        (ivy_fw(), call)
        for (fw_str, ivy_fw), call in zip(_ivy_fws_dict.items(), _calls)
        if ivy_fw() is not None and fw_str not in _excluded
    ]


def assert_all_close(x, y, rtol=1e-05, atol=1e-08):
    if ivy.is_ivy_container(x) and ivy.is_ivy_container(y):
        ivy.Container.multi_map(assert_all_close, [x, y])
    else:
        assert np.allclose(
            np.nan_to_num(x), np.nan_to_num(y), rtol=rtol, atol=atol
        ), "{} != {}".format(x, y)


def kwargs_to_args_n_kwargs(num_positional_args, kwargs):
    args = [v for v in list(kwargs.values())[:num_positional_args]]
    kwargs = {k: kwargs[k] for k in list(kwargs.keys())[num_positional_args:]}
    return args, kwargs


def list_of_length(x, length):
    return st.lists(x, min_size=length, max_size=length)


def as_cont(x):
    return ivy.Container({"a": x, "b": {"c": x, "d": x}})


def as_lists(*args):
    return (a if isinstance(a, list) else [a] for a in args)


def flatten(ret):
    # flatten the return
    if not isinstance(ret, tuple):
        ret = (ret,)

    ret_idxs = ivy.nested_indices_where(ret, ivy.is_ivy_array)
    ret_flat = ivy.multi_index_nest(ret, ret_idxs)

    # convert the return to NumPy
    ret_np_flat = [ivy.to_numpy(x) for x in ret_flat]
    return ret_np_flat


def get_flattened_array_returns(ret, ret_from_gt):
    return flatten(ret), flatten(ret_from_gt)


def value_test(ret_np_flat, ret_from_np_flat, rtol, atol):
    # value tests, iterating through each array in the flattened returns
    if not rtol:
        for ret_np, ret_from_np in zip(ret_np_flat, ret_from_np_flat):
            rtol = TOLERANCE_DICT.get(str(ret_from_np.dtype), 1e-03)
            assert_all_close(ret_np, ret_from_np, rtol=rtol, atol=atol)
    else:
        for ret_np, ret_from_np in zip(ret_np_flat, ret_from_np_flat):
            assert_all_close(ret_np, ret_from_np, rtol=rtol, atol=atol)


def check_unsupported_dtype(fn, input_dtypes, all_as_kwargs_np):
    # check for unsupported dtypes
    test_unsupported = False
    unsupported_dtypes_fn = ivy.function_unsupported_dtypes(fn)
    for d in input_dtypes:
        if d in unsupported_dtypes_fn:
            test_unsupported = True
            break
    if "dtype" in all_as_kwargs_np and all_as_kwargs_np[
        "dtype"
    ] in ivy.function_unsupported_dtypes(fn):
        test_unsupported = True
    return test_unsupported


def create_args_kwargs(
    args_np,
    kwargs_np,
    input_dtypes,
    as_variable_flags,
    native_array_flags=None,
    container_flags=None,
):

    # extract all arrays from the arguments and keyword arguments
    args_idxs = ivy.nested_indices_where(args_np, lambda x: isinstance(x, np.ndarray))
    arg_np_vals = ivy.multi_index_nest(args_np, args_idxs)
    kwargs_idxs = ivy.nested_indices_where(
        kwargs_np, lambda x: isinstance(x, np.ndarray)
    )
    kwarg_np_vals = ivy.multi_index_nest(kwargs_np, kwargs_idxs)

    # assert that the number of arrays aligns with the dtypes and as_variable_flags
    assert len(arg_np_vals) + len(kwarg_np_vals) == len(input_dtypes), (
        "Found {} arrays in the input arguments, but {} dtypes and as_variable_flags. "
        "Make sure to pass in a sequence of bools for all associated boolean flag "
        "inputs to test_function, with the sequence length being equal to the "
        "number of arrays in the arguments."
    )

    # create args
    num_arg_vals = len(arg_np_vals)
    arg_array_vals = [
        ivy.array(x, dtype=d) for x, d in zip(arg_np_vals, input_dtypes[:num_arg_vals])
    ]
    arg_array_vals = [
        ivy.variable(x) if v else x
        for x, v in zip(arg_array_vals, as_variable_flags[:num_arg_vals])
    ]
    if native_array_flags:
        arg_array_vals = [
            ivy.to_native(x) if n else x
            for x, n in zip(arg_array_vals, native_array_flags[:num_arg_vals])
        ]
    if container_flags:
        arg_array_vals = [
            as_cont(x) if c else x
            for x, c in zip(arg_array_vals, container_flags[:num_arg_vals])
        ]
    args = ivy.copy_nest(args_np, to_mutable=True)
    ivy.set_nest_at_indices(args, args_idxs, arg_array_vals)

    # create kwargs
    kwarg_array_vals = [
        ivy.array(x, dtype=d)
        for x, d in zip(kwarg_np_vals, input_dtypes[num_arg_vals:])
    ]
    kwarg_array_vals = [
        ivy.variable(x) if v else x
        for x, v in zip(kwarg_array_vals, as_variable_flags[num_arg_vals:])
    ]
    if native_array_flags:
        kwarg_array_vals = [
            ivy.to_native(x) if n else x
            for x, n in zip(kwarg_array_vals, native_array_flags[num_arg_vals:])
        ]
    if container_flags:
        kwarg_array_vals = [
            as_cont(x) if c else x
            for x, c in zip(kwarg_array_vals, container_flags[num_arg_vals:])
        ]
    kwargs = ivy.copy_nest(kwargs_np, to_mutable=True)
    ivy.set_nest_at_indices(kwargs, kwargs_idxs, kwarg_array_vals)
    return args, kwargs, num_arg_vals, args_idxs, kwargs_idxs


def test_unsupported_function(fn, args, kwargs):
    try:
        fn(*args, **kwargs)
        assert False
    except:  # noqa
        return


def test_method(
    input_dtypes: Union[ivy.Dtype, List[ivy.Dtype]],
    as_variable_flags: Union[bool, List[bool]],
    all_as_kwargs_np,
    num_positional_args: int,
    input_dtypes_constructor: Union[ivy.Dtype, List[ivy.Dtype]],
    as_variable_flags_constructor: Union[bool, List[bool]],
    constructor_kwargs,
    num_positional_args_constructor: int,
    fw: str,
    class_name: str,
    rtol: float = None,
    atol: float = 1e-06,
    test_values: bool = True,
    ground_truth_backend: str = "numpy",
):
    """Tests a class-method that consumes (or returns) arrays for the current backend
    by comparing the result with numpy.

    Parameters
    ----------
    input_dtypes
        data types of the input arguments in order.
    as_variable_flags
        dictates whether the corresponding input argument should be treated as an
        ivy Variable.
    all_as_kwargs_np:
        input arguments to the function as keyword arguments.
    num_positional_args
        number of input arguments that must be passed as positional
        arguments.
    input_dtypes_constructor
        data types of the input arguments for the constructor in order.
    as_variable_flags_constructor
        dictates whether the corresponding input argument should be treated as an
        ivy Variable for the constructor
    constructor_kwargs:
        input arguments to the constructor as keyword arguments.
    num_positional_args_constructor
        number of input arguments that must be passed as positional
        arguments to the constructor.
    fw
        current backend (framework).
    class_name
        name of the class to test.
    rtol
        relative tolerance value.
    atol
        absolute tolerance value.
    test_values
        if true, test for the correctness of the resulting values.
    ground_truth_backend
        Ground Truth Backend to compare the result-values.

    Returns
    -------
    ret
        optional, return value from the function
    ret_gt
        optional, return value from the Ground Truth function
    """
    # convert single values to length 1 lists
    input_dtypes, as_variable_flags = as_lists(input_dtypes, as_variable_flags)
    # update variable flags to be compatible with float dtype
    as_variable_flags = [
        v if ivy.is_float_dtype(d) else False
        for v, d in zip(as_variable_flags, input_dtypes)
    ]
<<<<<<< HEAD
=======
    # tolerance dict for dtypes
    # tolerance_dict = {"float16": 1e-2, "float32": 1e-5, "float64": 1e-5, None: 1e-5}
>>>>>>> 780f624c

    # change all data types so that they are supported by this framework
    input_dtypes = ["float32" if d in ivy.invalid_dtypes else d for d in input_dtypes]

    # create args
    calling_args_np, calling_kwargs_np = kwargs_to_args_n_kwargs(
        num_positional_args, all_as_kwargs_np
    )
    calling_args, calling_kwargs, _, _, _ = create_args_kwargs(
        calling_args_np, calling_kwargs_np, input_dtypes, as_variable_flags
    )

    constructor_args_np, constructor_kwargs_np = kwargs_to_args_n_kwargs(
        num_positional_args_constructor, constructor_kwargs
    )
    constructor_args, constructor_kwargs, _, _, _ = create_args_kwargs(
        constructor_args_np,
        constructor_kwargs_np,
        input_dtypes_constructor,
        as_variable_flags_constructor,
    )

    # run
    ins = ivy.__dict__[class_name](*constructor_args, **constructor_kwargs)
    ret = ins(*calling_args, **calling_kwargs)

    # assert idx of return if the idx of the out array provided

    if "bfloat16" in input_dtypes and ground_truth_backend == "numpy":
        return  # bfloat16 is not supported by numpy

    # compute the return with a Ground Truth backend
    ivy.set_backend(ground_truth_backend)
    calling_args_gt, calling_kwargs_gt, _, _, _ = create_args_kwargs(
        calling_args_np, calling_kwargs_np, input_dtypes, as_variable_flags
    )
    constructor_args_gt, constructor_kwargs_gt, _, _, _ = create_args_kwargs(
        constructor_args_np,
        constructor_kwargs_np,
        input_dtypes_constructor,
        as_variable_flags_constructor,
    )

    ins_gt = ivy.__dict__[class_name](*constructor_args_gt, **constructor_kwargs_gt)
    ret_from_gt = ivy.to_native(
        ins_gt(*calling_args_gt, **calling_kwargs_gt), nested=True
    )
    ivy.unset_backend()

    # assuming value test will be handled manually in the test function
    if not test_values:
        return ret, ret_from_gt
    # flattened array returns
    ret_np_flat, ret_np_from_gt_flat = get_flattened_array_returns(ret, ret_from_gt)
    # value test
    value_test(ret_np_flat, ret_np_from_gt_flat, rtol, atol)


def test_function(
    input_dtypes: Union[ivy.Dtype, List[ivy.Dtype]],
    as_variable_flags: Union[bool, List[bool]],
    with_out: bool,
    num_positional_args: int,
    native_array_flags: Union[bool, List[bool]],
    container_flags: Union[bool, List[bool]],
    instance_method: bool,
    fw: str,
    fn_name: str,
    test_rtol: float = None,
    test_atol: float = 1e-06,
    test_values: bool = True,
    ground_truth_backend: str = "numpy",
    **all_as_kwargs_np
):
    """Tests a function that consumes (or returns) arrays for the current backend
    by comparing the result with numpy.

    Parameters
    ----------
    input_dtypes
        data types of the input arguments in order.
    as_variable_flags
        dictates whether the corresponding input argument should be treated
        as an ivy Variable.
    with_out
        if true, the function is also tested with the optional out argument.
    num_positional_args
        number of input arguments that must be passed as positional
        arguments.
    native_array_flags
        dictates whether the corresponding input argument should be treated
         as a native array.
    container_flags
        dictates whether the corresponding input argument should be treated
         as an ivy Container.
    instance_method
        if true, the function is run as an instance method of the first
         argument (should be an ivy Array or Container).
    fw
        current backend (framework).
    fn_name
        name of the function to test.
    test_rtol
        relative tolerance value.
    test_atol
        absolute tolerance value.
    test_values
        if true, test for the correctness of the resulting values.
    ground_truth_backend
        Ground Truth Backend to compare the result-values.
    all_as_kwargs_np
        input arguments to the function as keyword arguments.

    Returns
    -------
    ret
        optional, return value from the function
    ret_gt
        optional, return value from the Ground Truth function

    Examples
    --------
    >>> input_dtypes = 'float64'
    >>> as_variable_flags = False
    >>> with_out = False
    >>> num_positional_args = 0
    >>> native_array_flags = False
    >>> container_flags = False
    >>> instance_method = False
    >>> fw = "torch"
    >>> fn_name = "abs"
    >>> x = np.array([-1])
    >>> test_function(input_dtypes, as_variable_flags, with_out,\
                            num_positional_args, native_array_flags,\
                            container_flags, instance_method, fw, fn_name, x=x)

    >>> input_dtypes = ['float64', 'float32']
    >>> as_variable_flags = [False, True]
    >>> with_out = False
    >>> num_positional_args = 1
    >>> native_array_flags = [True, False]
    >>> container_flags = [False, False]
    >>> instance_method = False
    >>> fw = "numpy"
    >>> fn_name = "add"
    >>> x1 = np.array([1, 3, 4])
    >>> x2 = np.array([-3, 15, 24])
    >>> test_function(input_dtypes, as_variable_flags, with_out,\
                            num_positional_args, native_array_flags,\
                             container_flags, instance_method,\
                              fw, fn_name, x1=x1, x2=x2)
    """
    # convert single values to length 1 lists
    input_dtypes, as_variable_flags, native_array_flags, container_flags = as_lists(
        input_dtypes, as_variable_flags, native_array_flags, container_flags
    )

    # skip if the data type is not supported by the backend framework
    for dtype in input_dtypes:
        if dtype in ivy.invalid_dtypes:
            return

    # make all lists equal in length
    num_arrays = max(
        len(input_dtypes),
        len(as_variable_flags),
        len(native_array_flags),
        len(container_flags),
    )
    if len(input_dtypes) < num_arrays:
        input_dtypes = [input_dtypes[0] for _ in range(num_arrays)]
    if len(as_variable_flags) < num_arrays:
        as_variable_flags = [as_variable_flags[0] for _ in range(num_arrays)]
    if len(native_array_flags) < num_arrays:
        native_array_flags = [native_array_flags[0] for _ in range(num_arrays)]
    if len(container_flags) < num_arrays:
        container_flags = [container_flags[0] for _ in range(num_arrays)]

    # update variable flags to be compatible with float dtype and with_out args
    as_variable_flags = [
        v if ivy.is_float_dtype(d) and not with_out else False
        for v, d in zip(as_variable_flags, input_dtypes)
    ]

    # update instance_method flag to only be considered if the
    # first term is either an ivy.Array or ivy.Container
    instance_method = instance_method and (
        not native_array_flags[0] or container_flags[0]
    )

    # split the arguments into their positional and keyword components
    args_np, kwargs_np = kwargs_to_args_n_kwargs(num_positional_args, all_as_kwargs_np)

    fn = getattr(ivy, fn_name)
    test_unsupported = check_unsupported_dtype(fn, input_dtypes, all_as_kwargs_np)
    if test_unsupported:
        try:
            args, kwargs, num_arg_vals, args_idxs, kwargs_idxs = create_args_kwargs(
                args_np,
                kwargs_np,
                input_dtypes,
                as_variable_flags,
                native_array_flags,
                container_flags,
            )
        except Exception:
            return
    else:
        args, kwargs, num_arg_vals, args_idxs, kwargs_idxs = create_args_kwargs(
            args_np,
            kwargs_np,
            input_dtypes,
            as_variable_flags,
            native_array_flags,
            container_flags,
        )

    # run either as an instance method or from the API directly
    instance = None
    if instance_method:
        is_instance = [
            (not n) or c for n, c in zip(native_array_flags, container_flags)
        ]
        arg_is_instance = is_instance[:num_arg_vals]
        kwarg_is_instance = is_instance[num_arg_vals:]
        if arg_is_instance and max(arg_is_instance):
            i = 0
            for i, a in enumerate(arg_is_instance):
                if a:
                    break
            instance_idx = args_idxs[i]
            instance = ivy.index_nest(args, instance_idx)
            args = ivy.copy_nest(args, to_mutable=True)
            ivy.prune_nest_at_index(args, instance_idx)
        else:
            i = 0
            for i, a in enumerate(kwarg_is_instance):
                if a:
                    break
            instance_idx = kwargs_idxs[i]
            instance = ivy.index_nest(kwargs, instance_idx)
            kwargs = ivy.copy_nest(kwargs, to_mutable=True)
            ivy.prune_nest_at_index(kwargs, instance_idx)
        if test_unsupported:
            test_unsupported_function(instance.__getattribute__(fn_name), args, kwargs)
            return
        ret = instance.__getattribute__(fn_name)(*args, **kwargs)
    else:
        if test_unsupported:
            test_unsupported_function(ivy.__dict__[fn_name], args, kwargs)
            return
        ret = ivy.__dict__[fn_name](*args, **kwargs)
    # assert idx of return if the idx of the out array provided
    out = ret
    if with_out:
        assert not isinstance(ret, tuple)
        if max(container_flags):
            assert ivy.is_ivy_container(ret)
        else:
            assert ivy.is_array(ret)
        if instance_method:
            ret = instance.__getattribute__(fn_name)(*args, **kwargs, out=out)
        else:
            ret = ivy.__dict__[fn_name](*args, **kwargs, out=out)
        if max(container_flags):
            assert ret is out
        if not max(container_flags) and fw not in ["tensorflow", "jax", "numpy"]:
            # these backends do not always support native inplace updates
            assert ret.data is out.data
    if "bfloat16" in input_dtypes and ground_truth_backend == "numpy":
        return
    # compute the return with a Ground Truth backend
    ivy.set_backend(ground_truth_backend)
    try:
        fn = getattr(ivy, fn_name)
        test_unsupported = check_unsupported_dtype(fn, input_dtypes, all_as_kwargs_np)
        # create args
        if test_unsupported:
            try:
                args, kwargs, _, _, _ = create_args_kwargs(
                    args_np,
                    kwargs_np,
                    input_dtypes,
                    as_variable_flags,
                    native_array_flags,
                    container_flags,
                )
            except Exception:
                ivy.unset_backend()
                return
        else:
            args, kwargs, _, _, _ = create_args_kwargs(
                args_np,
                kwargs_np,
                input_dtypes,
                as_variable_flags,
                native_array_flags,
                container_flags,
            )
        if test_unsupported:
            test_unsupported_function(ivy.__dict__[fn_name], args, kwargs)
            ivy.unset_backend()
            return
        ret_from_gt = ivy.to_native(ivy.__dict__[fn_name](*args, **kwargs), nested=True)
    except Exception:
        ivy.unset_backend()
        assert False
    ivy.unset_backend()
    # assuming value test will be handled manually in the test function
    if not test_values:
        return ret, ret_from_gt
    # flattened array returns
    ret_np_flat, ret_np_from_gt_flat = get_flattened_array_returns(ret, ret_from_gt)
    # value test
    value_test(ret_np_flat, ret_np_from_gt_flat, test_rtol, test_atol)


def test_frontend_function(
    input_dtypes: Union[ivy.Dtype, List[ivy.Dtype]],
    as_variable_flags: Union[bool, List[bool]],
    with_out: bool,
    num_positional_args: int,
    native_array_flags: Union[bool, List[bool]],
    fw: str,
    frontend: str,
    fn_name: str,
    rtol: float = None,
    atol: float = 1e-06,
    test_values: bool = True,
    **all_as_kwargs_np
):
    """Tests a frontend function for the current backend by comparing the result with
    the function in the associated framework.

    Parameters
    ----------
    input_dtypes
        data types of the input arguments in order.
    as_variable_flags
        dictates whether the corresponding input argument should be treated
        as an ivy Variable.
    with_out
        if true, the function is also tested with the optional out argument.
    num_positional_args
        number of input arguments that must be passed as positional
        arguments.
    native_array_flags
        dictates whether the corresponding input argument should be treated
        as a native array.
    fw
        current backend (framework).
    frontend
        current frontend (framework).
    fn_name
        name of the function to test.
    rtol
        relative tolerance value.
    atol
        absolute tolerance value.
    test_values
        if true, test for the correctness of the resulting values.
    all_as_kwargs_np
        input arguments to the function as keyword arguments.

    Returns
    -------
    ret
        optional, return value from the function
    ret_np
        optional, return value from the Numpy function
    """
    # convert single values to length 1 lists
    input_dtypes, as_variable_flags, native_array_flags = as_lists(
        input_dtypes, as_variable_flags, native_array_flags
    )

    # update variable flags to be compatible with float dtype and with_out args
    as_variable_flags = [
        v if ivy.is_float_dtype(d) and not with_out else False
        for v, d in zip(as_variable_flags, input_dtypes)
    ]
<<<<<<< HEAD
=======
    # tolerance dict for dtypes
>>>>>>> 780f624c

    # parse function name and frontend submodules (i.e. jax.lax, jax.numpy etc.)
    *frontend_submods, fn_name = fn_name.split(".")

    # check for unsupported dtypes in backend framework
    function = getattr(ivy.functional.frontends.__dict__[frontend], fn_name)
    test_unsupported = check_unsupported_dtype(function, input_dtypes, all_as_kwargs_np)

    # split the arguments into their positional and keyword components
    args_np, kwargs_np = kwargs_to_args_n_kwargs(num_positional_args, all_as_kwargs_np)

    # change all data types so that they are supported by this framework
    input_dtypes = ["float32" if d in ivy.invalid_dtypes else d for d in input_dtypes]

    # create args
    if test_unsupported:
        try:
            args, kwargs, num_arg_vals, args_idxs, kwargs_idxs = create_args_kwargs(
                args_np, kwargs_np, input_dtypes, as_variable_flags, native_array_flags
            )
            args_ivy, kwargs_ivy = ivy.args_to_ivy(*args, **kwargs)
        except Exception:
            return
    else:
        args, kwargs, num_arg_vals, args_idxs, kwargs_idxs = create_args_kwargs(
            args_np, kwargs_np, input_dtypes, as_variable_flags, native_array_flags
        )
        args_ivy, kwargs_ivy = ivy.args_to_ivy(*args, **kwargs)

    # frontend function
    frontend_fn = ivy.functional.frontends.__dict__[frontend].__dict__[fn_name]

    # run from the Ivy API directly
    if test_unsupported:
        test_unsupported_function(frontend_fn, args, kwargs)
        return
    ret = frontend_fn(*args, **kwargs)

    # assert idx of return if the idx of the out array provided
    out = ret
    if with_out:
        assert not isinstance(ret, tuple)
        assert ivy.is_array(ret)
        if "out" in kwargs:
            kwargs["out"] = out
        else:
            args[ivy.arg_info(frontend_fn, name="out")["idx"]] = out
        ret = frontend_fn(*args, **kwargs)

        if fw not in ["tensorflow", "jax", "numpy"]:
            # these backends do not always support native inplace updates
            assert ret.data is out.data

    if "bfloat16" in input_dtypes:
        return  # bfloat16 is not supported by numpy

    # create NumPy args
    args_np = ivy.nested_map(
        args_ivy,
        lambda x: ivy.to_numpy(x._data) if isinstance(x, ivy.Array) else x,
    )
    kwargs_np = ivy.nested_map(
        kwargs_ivy,
        lambda x: ivy.to_numpy(x._data) if isinstance(x, ivy.Array) else x,
    )

    # temporarily set frontend framework as backend
    ivy.set_backend(frontend)
    try:
        # check for unsupported dtypes in frontend framework
        function = getattr(ivy.functional.frontends.__dict__[frontend], fn_name)
        test_unsupported = check_unsupported_dtype(function, input_dtypes, all_as_kwargs_np)

        # create frontend framework args
        args_frontend = ivy.nested_map(
            args_np,
            lambda x: ivy.native_array(x) if isinstance(x, np.ndarray) else x,
        )
        kwargs_frontend = ivy.nested_map(
            kwargs_np,
            lambda x: ivy.native_array(x) if isinstance(x, np.ndarray) else x,
        )

        # compute the return via the frontend framework
        frontend_fw = importlib.import_module(".".join([frontend] + frontend_submods))
        if test_unsupported:
            test_unsupported_function(
                frontend_fw.__dict__[fn_name], args_frontend, kwargs_frontend
            )
            return
        frontend_ret = frontend_fw.__dict__[fn_name](*args_frontend, **kwargs_frontend)

        # tuplify the frontend return
        if not isinstance(frontend_ret, tuple):
            frontend_ret = (frontend_ret,)

        # flatten the frontend return and convert to NumPy arrays
        frontend_ret_idxs = ivy.nested_indices_where(frontend_ret, ivy.is_native_array)
        frontend_ret_flat = ivy.multi_index_nest(frontend_ret, frontend_ret_idxs)
        frontend_ret_np_flat = [ivy.to_numpy(x) for x in frontend_ret_flat]
    except Exception:
        ivy.unset_backend()
        assert False
    # unset frontend framework from backend
    ivy.unset_backend()

    # assuming value test will be handled manually in the test function
    if not test_values:
        return ret, frontend_ret

    # flatten the return
    ret_np_flat = flatten(ret)

    # value tests, iterating through each array in the flattened returns
    value_test(ret_np_flat, frontend_ret_np_flat, rtol, atol)


# Hypothesis #
# -----------#


@st.composite
def array_dtypes(draw, na=st.shared(st.integers(), key="num_arrays")):
    size = na if isinstance(na, int) else draw(na)
    return draw(
        st.lists(
            st.sampled_from(ivy_np.valid_float_dtypes), min_size=size, max_size=size
        )
    )


@st.composite
def array_bools(draw, na=st.shared(st.integers(), key="num_arrays")):
    size = na if isinstance(na, int) else draw(na)
    return draw(st.lists(st.booleans(), min_size=size, max_size=size))


@st.composite
def lists(draw, arg, min_size=None, max_size=None, size_bounds=None):
    ints = st.integers(size_bounds[0], size_bounds[1]) if size_bounds else st.integers()
    if isinstance(min_size, str):
        min_size = draw(st.shared(ints, key=min_size))
    if isinstance(max_size, str):
        max_size = draw(st.shared(ints, key=max_size))
    return draw(st.lists(arg, min_size=min_size, max_size=max_size))


@st.composite
def valid_axes(draw, ndim=None, size_bounds=None):
    ints = st.integers(size_bounds[0], size_bounds[1]) if size_bounds else st.integers()
    dims = draw(st.shared(ints, key=ndim))
    any_axis_strategy = (
        st.none() | st.integers(-dims, dims - 1) | nph.valid_tuple_axes(dims)
    )
    return draw(any_axis_strategy)


@st.composite
def integers(draw, min_value=None, max_value=None):
    if isinstance(min_value, str):
        min_value = draw(st.shared(st.integers(), key=min_value))
    if isinstance(max_value, str):
        max_value = draw(st.shared(st.integers(), key=max_value))
    return draw(st.integers(min_value=min_value, max_value=max_value))


@st.composite
def dtype_and_values(
    draw,
    available_dtypes,
    n_arrays=1,
    min_value=None,
    max_value=None,
    allow_inf=False,
    exclude_min=False,
    exclude_max=False,
    min_num_dims=0,
    max_num_dims=5,
    min_dim_size=1,
    max_dim_size=10,
    shape=None,
    shared_dtype=False,
    ret_shape=False,
):
    if not isinstance(n_arrays, int):
        n_arrays = draw(n_arrays)
    if n_arrays == 1:
        dtypes = set(available_dtypes).difference(set(ivy.invalid_dtypes))
        dtype = draw(list_of_length(st.sampled_from(tuple(dtypes)), 1))
    elif shared_dtype:
        dtypes = set(available_dtypes).difference(set(ivy.invalid_dtypes))
        dtype = draw(list_of_length(st.sampled_from(tuple(dtypes)), 1))
        dtype = [dtype[0] for _ in range(n_arrays)]
    else:
        unwanted_types = set(ivy.invalid_dtypes).union(
            set(ivy.all_dtypes).difference(set(available_dtypes))
        )
        pairs = ivy.promotion_table.keys()
        dtypes = [
            pair for pair in pairs if not any([d in pair for d in unwanted_types])
        ]
        dtype = list(draw(st.sampled_from(dtypes)))
        if n_arrays > 2:
            dtype += [dtype[i % 2] for i in range(n_arrays - 2)]
    if shape:
        shape = draw(shape)
    else:
        shape = draw(
            st.shared(
                get_shape(
                    min_num_dims=min_num_dims,
                    max_num_dims=max_num_dims,
                    min_dim_size=min_dim_size,
                    max_dim_size=max_dim_size,
                ),
                key="shape",
            )
        )
    values = []
    for i in range(n_arrays):
        values.append(
            draw(
                array_values(
                    dtype=dtype[i],
                    shape=shape,
                    min_value=min_value,
                    max_value=max_value,
                    allow_inf=allow_inf,
                    exclude_min=exclude_min,
                    exclude_max=exclude_max,
                )
            )
        )
    if n_arrays == 1:
        dtype = dtype[0]
        values = values[0]
    if ret_shape:
        return dtype, values, shape
    return dtype, values


@st.composite
def dtype_values_axis(
    draw,
    available_dtypes,
    min_value=None,
    max_value=None,
    allow_inf=True,
    exclude_min=False,
    exclude_max=False,
    min_num_dims=0,
    max_num_dims=5,
    min_dim_size=1,
    max_dim_size=10,
    shape=None,
    shared_dtype=False,
    min_axis=None,
    max_axis=None,
    ret_shape=False,
):
    results = draw(
        dtype_and_values(
            available_dtypes,
            min_value=min_value,
            max_value=max_value,
            allow_inf=allow_inf,
            exclude_min=exclude_min,
            exclude_max=exclude_max,
            min_num_dims=min_num_dims,
            max_num_dims=max_num_dims,
            min_dim_size=min_dim_size,
            max_dim_size=max_dim_size,
            shape=shape,
            shared_dtype=shared_dtype,
            ret_shape=ret_shape,
        )
    )
    if ret_shape:
        dtype, values, shape = results
    else:
        dtype, values = results
    if not isinstance(values, list):
        return dtype, values, None
    if shape is not None:
        return dtype, values, draw(get_axis(shape))
    axis = draw(integers(min_value=min_axis, max_value=max_axis))
    return dtype, values, axis


# taken from
# https://github.com/data-apis/array-api-tests/array_api_tests/test_manipulation_functions.py
@st.composite
def reshape_shapes(draw, shape):
    size = 1 if len(shape) == 0 else math.prod(shape)
    rshape = draw(st.lists(st.integers(0)).filter(lambda s: math.prod(s) == size))
    # assume(all(side <= MAX_SIDE for side in rshape))
    if len(rshape) != 0 and size > 0 and draw(st.booleans()):
        index = draw(st.integers(0, len(rshape) - 1))
        rshape[index] = -1
    return tuple(rshape)


# taken from https://github.com/HypothesisWorks/hypothesis/issues/1115
@st.composite
def subsets(draw, elements):
    return tuple(e for e in elements if draw(st.booleans()))


@st.composite
def array_values(
    draw,
    dtype,
    shape,
    min_value=None,
    max_value=None,
    allow_nan=False,
    allow_subnormal=False,
    allow_inf=False,
    exclude_min=True,
    exclude_max=True,
    allow_negative=True,
    safety_factor=0.95,
):
    size = 1
    if type(shape) != tuple:
        size = shape
    else:
        for dim in shape:
            size *= dim
    values = None
    if "int" in dtype:
        if dtype == "int8":
            min_value = ivy.default(min_value, round(-128 * safety_factor))
            max_value = ivy.default(max_value, round(127 * safety_factor))
        elif dtype == "int16":
            min_value = ivy.default(min_value, round(-32768 * safety_factor))
            max_value = ivy.default(max_value, round(32767 * safety_factor))
        elif dtype == "int32":
            min_value = ivy.default(min_value, round(-2147483648 * safety_factor))
            max_value = ivy.default(max_value, round(2147483647 * safety_factor))
        elif dtype == "int64":
            min_value = ivy.default(
                min_value, round(-9223372036854775808 * safety_factor)
            )
            max_value = ivy.default(
                max_value, round(9223372036854775807 * safety_factor)
            )
        elif dtype == "uint8":
            min_value = ivy.default(min_value, round(0 * safety_factor))
            max_value = ivy.default(max_value, round(255 * safety_factor))
        elif dtype == "uint16":
            min_value = ivy.default(min_value, round(0 * safety_factor))
            max_value = ivy.default(max_value, round(65535 * safety_factor))
        elif dtype == "uint32":
            min_value = ivy.default(min_value, round(0 * safety_factor))
            max_value = ivy.default(max_value, round(4294967295 * safety_factor))
        elif dtype == "uint64":
            min_value = ivy.default(min_value, round(0 * safety_factor))
            max_value = ivy.default(
                max_value, round(18446744073709551615 * safety_factor)
            )
        values = draw(list_of_length(st.integers(min_value, max_value), size))
    elif dtype == "float16":
        values = draw(
            list_of_length(
                st.floats(
                    min_value=min_value,
                    max_value=max_value,
                    allow_nan=allow_nan,
                    allow_subnormal=allow_subnormal,
                    allow_infinity=allow_inf,
                    width=16,
                    exclude_min=exclude_min,
                    exclude_max=exclude_max,
                ),
                size,
            )
        )
    elif dtype in ["float32", "bfloat16"]:
        values = draw(
            list_of_length(
                st.floats(
                    min_value=min_value,
                    max_value=max_value,
                    allow_nan=allow_nan,
                    allow_subnormal=allow_subnormal,
                    allow_infinity=allow_inf,
                    width=32,
                    exclude_min=exclude_min,
                    exclude_max=exclude_max,
                ),
                size,
            )
        )
        values = [v * safety_factor for v in values]
    elif dtype == "float64":
        values = draw(
            list_of_length(
                st.floats(
                    min_value=min_value,
                    max_value=max_value,
                    allow_nan=allow_nan,
                    allow_subnormal=allow_subnormal,
                    allow_infinity=allow_inf,
                    width=64,
                    exclude_min=exclude_min,
                    exclude_max=exclude_max,
                ),
                size,
            )
        )
        values = [v * safety_factor for v in values]
    elif dtype == "bool":
        values = draw(list_of_length(st.booleans(), size))
    array = np.array(values)
    if dtype != "bool" and not allow_negative:
        array = np.abs(array)
    if type(shape) == tuple:
        array = array.reshape(shape)
    return array.tolist()


@st.composite
def get_shape(
    draw,
    allow_none=False,
    min_num_dims=0,
    max_num_dims=5,
    min_dim_size=1,
    max_dim_size=10,
):
    if allow_none:
        shape = draw(
            st.none()
            | st.lists(
                st.integers(min_value=min_dim_size, max_value=max_dim_size),
                min_size=min_num_dims,
                max_size=max_num_dims,
            )
        )
    else:
        shape = draw(
            st.lists(
                st.integers(min_value=min_dim_size, max_value=max_dim_size),
                min_size=min_num_dims,
                max_size=max_num_dims,
            )
        )
    if shape is None:
        return shape
    return tuple(shape)


def none_or_list_of_floats(
    dtype,
    size,
    min_value=None,
    max_value=None,
    exclude_min=False,
    exclude_max=False,
    no_none=False,
):
    if no_none:
        if dtype == "float16":
            values = list_of_length(
                st.floats(
                    min_value=min_value,
                    max_value=max_value,
                    width=16,
                    allow_subnormal=False,
                    allow_infinity=False,
                    allow_nan=False,
                    exclude_min=exclude_min,
                    exclude_max=exclude_max,
                ),
                size,
            )
        elif dtype == "float32":
            values = list_of_length(
                st.floats(
                    min_value=min_value,
                    max_value=max_value,
                    width=32,
                    allow_subnormal=False,
                    allow_infinity=False,
                    allow_nan=False,
                    exclude_min=exclude_min,
                    exclude_max=exclude_max,
                ),
                size,
            )
        elif dtype == "float64":
            values = list_of_length(
                st.floats(
                    min_value=min_value,
                    max_value=max_value,
                    width=64,
                    allow_subnormal=False,
                    allow_infinity=False,
                    allow_nan=False,
                    exclude_min=exclude_min,
                    exclude_max=exclude_max,
                ),
                size,
            )
    else:
        if dtype == "float16":
            values = list_of_length(
                st.none()
                | st.floats(
                    min_value=min_value,
                    max_value=max_value,
                    width=16,
                    allow_subnormal=False,
                    allow_infinity=False,
                    allow_nan=False,
                    exclude_min=exclude_min,
                    exclude_max=exclude_max,
                ),
                size,
            )
        elif dtype == "float32":
            values = list_of_length(
                st.none()
                | st.floats(
                    min_value=min_value,
                    max_value=max_value,
                    width=32,
                    allow_subnormal=False,
                    allow_infinity=False,
                    allow_nan=False,
                    exclude_min=exclude_min,
                    exclude_max=exclude_max,
                ),
                size,
            )
        elif dtype == "float64":
            values = list_of_length(
                st.none()
                | st.floats(
                    min_value=min_value,
                    max_value=max_value,
                    width=64,
                    allow_subnormal=False,
                    allow_infinity=False,
                    allow_nan=False,
                    exclude_min=exclude_min,
                    exclude_max=exclude_max,
                ),
                size,
            )
    return values


@st.composite
def get_mean_std(draw, dtype):
    values = draw(none_or_list_of_floats(dtype, 2))
    values[1] = abs(values[1]) if values[1] else None
    return values[0], values[1]


@st.composite
def get_bounds(draw, dtype):
    if "int" in dtype:
        values = draw(array_values(dtype, 2))
        values[0], values[1] = abs(values[0]), abs(values[1])
        low, high = min(values), max(values)
        if low == high:
            return draw(get_bounds(dtype))
    else:
        values = draw(none_or_list_of_floats(dtype, 2))
        if values[0] is not None and values[1] is not None:
            low, high = min(values), max(values)
        else:
            low, high = values[0], values[1]
        if ivy.default(low, 0.0) >= ivy.default(high, 1.0):
            return draw(get_bounds(dtype))
    return low, high


@st.composite
def get_probs(draw, dtype):
    shape = draw(
        get_shape(min_num_dims=2, max_num_dims=5, min_dim_size=2, max_dim_size=10)
    )
    probs = draw(array_values(dtype, shape, min_value=0, exclude_min=True))
    return probs, shape[1]


@st.composite
def get_axis(draw, shape, allow_none=False):
    axes = len(shape)
    if allow_none:
        axis = draw(
            st.none()
            | st.integers(-axes, axes - 1)
            | st.lists(
                st.integers(-axes, axes - 1),
                min_size=1,
                max_size=axes,
                unique_by=lambda x: shape[x],
            )
        )
    else:
        axis = draw(
            st.integers(-axes, axes - 1)
            | st.lists(
                st.integers(-axes, axes - 1),
                min_size=1,
                max_size=axes,
                unique_by=lambda x: shape[x],
            )
        )
    if type(axis) == list:

        def sort_key(ele, max_len):
            if ele < 0:
                return ele + max_len - 1
            return ele

        axis.sort(key=(lambda ele: sort_key(ele, axes)))
        axis = tuple(axis)
    return axis


@st.composite
def num_positional_args(draw, fn_name: str = None):
    num_positional_only = 0
    num_keyword_only = 0
    total = 0
    fn = None
    for i, fn_name_key in enumerate(fn_name.split(".")):
        if i == 0:
            fn = ivy.__dict__[fn_name_key]
        else:
            fn = fn.__dict__[fn_name_key]
    for param in inspect.signature(fn).parameters.values():
        total += 1
        if param.kind == param.POSITIONAL_ONLY:
            num_positional_only += 1
        elif param.kind == param.KEYWORD_ONLY:
            num_keyword_only += 1
    return draw(
        integers(min_value=num_positional_only, max_value=(total - num_keyword_only))
    )<|MERGE_RESOLUTION|>--- conflicted
+++ resolved
@@ -602,11 +602,6 @@
         v if ivy.is_float_dtype(d) else False
         for v, d in zip(as_variable_flags, input_dtypes)
     ]
-<<<<<<< HEAD
-=======
-    # tolerance dict for dtypes
-    # tolerance_dict = {"float16": 1e-2, "float32": 1e-5, "float64": 1e-5, None: 1e-5}
->>>>>>> 780f624c
 
     # change all data types so that they are supported by this framework
     input_dtypes = ["float32" if d in ivy.invalid_dtypes else d for d in input_dtypes]
@@ -763,11 +758,6 @@
     input_dtypes, as_variable_flags, native_array_flags, container_flags = as_lists(
         input_dtypes, as_variable_flags, native_array_flags, container_flags
     )
-
-    # skip if the data type is not supported by the backend framework
-    for dtype in input_dtypes:
-        if dtype in ivy.invalid_dtypes:
-            return
 
     # make all lists equal in length
     num_arrays = max(
@@ -988,10 +978,6 @@
         v if ivy.is_float_dtype(d) and not with_out else False
         for v, d in zip(as_variable_flags, input_dtypes)
     ]
-<<<<<<< HEAD
-=======
-    # tolerance dict for dtypes
->>>>>>> 780f624c
 
     # parse function name and frontend submodules (i.e. jax.lax, jax.numpy etc.)
     *frontend_submods, fn_name = fn_name.split(".")
